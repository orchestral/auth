--- conflicted
+++ resolved
@@ -95,11 +95,7 @@
         $user->shouldReceive('getAuthIdentifier')->once()->andReturn(1);
 
         $events->shouldReceive('fire')->once()
-<<<<<<< HEAD
-                ->with(m::type(\Illuminate\Auth\Events\Authenticated::class))
-=======
-                ->with(m::type(Authenticated::class))->andReturnNull()
->>>>>>> 2748163f
+                ->with(m::type(Authenticated::class))->andReturnNull()
             ->shouldReceive('until')->once()
                 ->with('orchestra.auth: roles', m::any())->andReturn(['admin', 'editor']);
 
@@ -127,11 +123,7 @@
         $user->shouldReceive('getAuthIdentifier')->once()->andReturn(1);
 
         $events->shouldReceive('fire')->once()
-<<<<<<< HEAD
-                ->with(m::type(\Illuminate\Auth\Events\Authenticated::class))
-=======
-                ->with(m::type(Authenticated::class))->andReturnNull()
->>>>>>> 2748163f
+                ->with(m::type(Authenticated::class))->andReturnNull()
             ->shouldReceive('until')->once()
                 ->with('orchestra.auth: roles', m::any())->andReturnNull();
 
@@ -159,11 +151,7 @@
         $user->shouldReceive('getAuthIdentifier')->times(5)->andReturn(1);
 
         $events->shouldReceive('fire')->once()
-<<<<<<< HEAD
-                ->with(m::type(\Illuminate\Auth\Events\Authenticated::class))
-=======
-                ->with(m::type(Authenticated::class))->andReturnNull()
->>>>>>> 2748163f
+                ->with(m::type(Authenticated::class))->andReturnNull()
             ->shouldReceive('until')->once()
                 ->with('orchestra.auth: roles', m::any())->andReturn(['admin', 'editor']);
 
@@ -193,11 +181,7 @@
         $user->shouldReceive('getAuthIdentifier')->times(5)->andReturn(1);
 
         $events->shouldReceive('fire')->once()
-<<<<<<< HEAD
-                ->with(m::type(\Illuminate\Auth\Events\Authenticated::class))
-=======
-                ->with(m::type(Authenticated::class))->andReturnNull()
->>>>>>> 2748163f
+                ->with(m::type(Authenticated::class))->andReturnNull()
             ->shouldReceive('until')
                 ->with('orchestra.auth: roles', m::any())->once()
                 ->andReturn('foo');
@@ -228,16 +212,10 @@
         $user->shouldReceive('getAuthIdentifier')->times(3)->andReturn(1);
 
         $events->shouldReceive('fire')->once()
-<<<<<<< HEAD
-                ->with(m::type(\Illuminate\Auth\Events\Authenticated::class))
-            ->shouldReceive('until')->once()
-                ->with('orchestra.auth: roles', m::any())->andReturn(new Collection(['admin', 'editor']));
-=======
                 ->with(m::type(Authenticated::class))->andReturnNull()
             ->shouldReceive('until')->once()
                 ->with('orchestra.auth: roles', m::any())
                 ->andReturn(new Collection(['admin', 'editor']));
->>>>>>> 2748163f
 
         $stub = new SessionGuard('web', $this->provider, $this->session);
         $stub->setDispatcher($events);
@@ -262,11 +240,7 @@
         $user->shouldReceive('getAuthIdentifier')->twice()->andReturn(1);
 
         $events->shouldReceive('fire')->once()
-<<<<<<< HEAD
-                ->with(m::type(\Illuminate\Auth\Events\Authenticated::class))
-=======
-                ->with(m::type(Authenticated::class))->andReturnNull()
->>>>>>> 2748163f
+                ->with(m::type(Authenticated::class))->andReturnNull()
             ->shouldReceive('until')
                 ->with('orchestra.auth: roles', m::any())->once()
                 ->andReturn('foo');
@@ -293,16 +267,10 @@
         $user->shouldReceive('getAuthIdentifier')->times(5)->andReturn(1);
 
         $events->shouldReceive('fire')->once()
-<<<<<<< HEAD
-                ->with(m::type(\Illuminate\Auth\Events\Authenticated::class))
-            ->shouldReceive('until')->once()
-                ->with('orchestra.auth: roles', m::any())->andReturn(['admin', 'editor']);
-=======
                 ->with(m::type(Authenticated::class))->andReturnNull()
             ->shouldReceive('until')->once()
                 ->with('orchestra.auth: roles', m::any())
                 ->andReturn(['admin', 'editor']);
->>>>>>> 2748163f
 
         $stub = new SessionGuard('web', $this->provider, $this->session);
         $stub->setDispatcher($events);
@@ -330,11 +298,7 @@
         $user->shouldReceive('getAuthIdentifier')->times(5)->andReturn(1);
 
         $events->shouldReceive('fire')->once()
-<<<<<<< HEAD
-                ->with(m::type(\Illuminate\Auth\Events\Authenticated::class))
-=======
-                ->with(m::type(Authenticated::class))->andReturnNull()
->>>>>>> 2748163f
+                ->with(m::type(Authenticated::class))->andReturnNull()
             ->shouldReceive('until')
                 ->with('orchestra.auth: roles', m::any())->once()
                 ->andReturn('foo');
@@ -365,16 +329,10 @@
         $user->shouldReceive('getAuthIdentifier')->times(3)->andReturn(1);
 
         $events->shouldReceive('fire')->once()
-<<<<<<< HEAD
-                ->with(m::type(\Illuminate\Auth\Events\Authenticated::class))
-            ->shouldReceive('until')->once()
-                ->with('orchestra.auth: roles', m::any())->andReturn(['admin', 'editor']);
-=======
                 ->with(m::type(Authenticated::class))->andReturnNull()
             ->shouldReceive('until')->once()
                 ->with('orchestra.auth: roles', m::any())
                 ->andReturn(['admin', 'editor']);
->>>>>>> 2748163f
 
         $stub = new SessionGuard('web', $this->provider, $this->session);
         $stub->setDispatcher($events);
@@ -399,11 +357,7 @@
         $user->shouldReceive('getAuthIdentifier')->twice()->andReturn(1);
 
         $events->shouldReceive('fire')->once()
-<<<<<<< HEAD
-                ->with(m::type(\Illuminate\Auth\Events\Authenticated::class))
-=======
-                ->with(m::type(Authenticated::class))->andReturnNull()
->>>>>>> 2748163f
+                ->with(m::type(Authenticated::class))->andReturnNull()
             ->shouldReceive('until')
                 ->with('orchestra.auth: roles', m::any())->once()
                 ->andReturn('foo');
