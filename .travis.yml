--- conflicted
+++ resolved
@@ -15,17 +15,10 @@
 before_script:
   - travis_retry composer self-update
   - composer config discard-changes true
-<<<<<<< HEAD
-  - if [[ $setup = 'basic' ]]; then travis_retry composer install --prefer-source --no-interaction; fi
-  - if [[ $setup = 'stable' ]]; then travis_retry composer update --prefer-source --no-interaction --prefer-stable; fi
-  - if [[ $setup = 'lowest' ]]; then travis_retry composer update --prefer-source --no-interaction --prefer-lowest --prefer-stable; fi
-  - if [[ $setup = 'coveralls' ]]; then travis_retry composer require "psr/log=1.0.0" "satooshi/php-coveralls=~0.6" --prefer-source --no-interaction --dev; fi
-=======
   - if [[ $setup = 'basic' ]]; then travis_retry composer install --prefer-dist --no-interaction; fi
   - if [[ $setup = 'stable' ]]; then travis_retry composer update --prefer-dist --no-interaction --prefer-stable; fi
   - if [[ $setup = 'lowest' ]]; then travis_retry composer update --prefer-dist --no-interaction --prefer-lowest --prefer-stable; fi
   - if [[ $setup = 'coveralls' ]]; then travis_retry composer require "satooshi/php-coveralls=~0.7" --prefer-dist --no-interaction --dev; fi
->>>>>>> bcd7932a
 
 script:
   - if [[ $coverage = 'yes' ]]; then phpunit -c phpunit.xml --coverage-clover build/logs/clover.xml; fi
