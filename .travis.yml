--- conflicted
+++ resolved
@@ -20,11 +20,7 @@
   - if [[ $setup = 'basic' ]]; then travis_retry composer install --prefer-dist --no-interaction; fi
   - if [[ $setup = 'stable' ]]; then travis_retry composer update --prefer-dist --no-interaction --prefer-stable; fi
   - if [[ $setup = 'lowest' ]]; then travis_retry composer update --prefer-dist --no-interaction --prefer-lowest --prefer-stable; fi
-<<<<<<< HEAD
-  - if [[ $setup = 'coveralls' ]]; then travis_retry composer require "satooshi/php-coveralls=~2.0" --prefer-dist --no-interaction --dev; fi
-=======
   - if [[ $setup = 'coveralls' ]]; then travis_retry composer require "php-coveralls/php-coveralls=^2.1" --prefer-dist --no-interaction --dev; fi
->>>>>>> c85efcb9
 
 script:
   - if [[ $coverage = 'yes' ]]; then vendor/bin/phpunit -c phpunit.xml --coverage-clover build/logs/clover.xml; fi
