--- conflicted
+++ resolved
@@ -11,11 +11,11 @@
 
 To install through composer, simply put the following in your `composer.json` file:
 
-{
-	"require": {
-		"orchestra/auth": "2.1.*@dev"
+	{
+		"require": {
+			"orchestra/auth": "2.1.*@dev"
+		}
 	}
-}
 
 ## Configuration {#configuration}
 
@@ -49,20 +49,12 @@
 
 Before we can start using `Orchestra\Auth`, please run the following:
 
-<<<<<<< HEAD
-```bash
-php artisan auth:migrate
-```
-=======
-	php artisan orchestra:auth install
->>>>>>> fe6426bc
+	php artisan auth:migrate
 
 > The command utility is enabled via `Orchestra\Auth\CommandServiceProvider`.
 
 Optionally you can enable `Orchestra\Memory` to use it with `Orchestra\Acl`, please run the following:
 
-```bash
-php artisan memory:migrate
-```
+	php artisan memory:migrate
 
 > The command utility is enabled via `Orchestra\Memory\CommandServiceProvider`.