--- conflicted
+++ resolved
@@ -11,11 +11,7 @@
 
 class Authorization implements AuthorizationContract
 {
-<<<<<<< HEAD
-    use Permission, ContainerTrait;
-=======
     use Permission, Memorizable;
->>>>>>> bcd7932a
 
     /**
      * ACL instance name.
