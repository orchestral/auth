--- conflicted
+++ resolved
@@ -53,11 +53,7 @@
      *
      * @return bool
      */
-<<<<<<< HEAD
-    protected function can(string $action): bool
-=======
-    protected function can($action, Authenticatable $user = null)
->>>>>>> ee69d1f8
+    protected function can(string $action, ?Authenticatable $user = null): bool
     {
         return ! is_null($user)
                     ? $this->acl->canAs($user, $action)
@@ -72,16 +68,11 @@
      *
      * @return bool
      */
-<<<<<<< HEAD
-    protected function canIf(string $action): bool
-=======
-    protected function canIf($action, Authenticatable $user = null)
->>>>>>> ee69d1f8
+    protected function canIf(string $action, ?Authenticatable $user = null): bool
     {
         return ! is_null($user)
                     ? $this->acl->canIfAs($user, $action)
                     : $this->acl->canIf($action);
-        return $this->acl->canIf($action);
     }
 
     /**
