<?php

namespace Orchestra\Authorization;

use Orchestra\Contracts\Authorization\Authorizable;
use Orchestra\Contracts\Authorization\Factory as FactoryContract;
use Orchestra\Contracts\Authorization\Authorization as AuthorizationContract;

abstract class Policy
{
    /**
     * The authorization implementation.
     *
     * @var \Orchestra\Contracts\Authorization\Authorization
     */
    protected $acl;

    /**
     * Authorization driver name.
     *
     * @var string
     */
    protected $name;

    /**
     * Set authorization driver.
     *
     * @param  \Orchestra\Contracts\Authorization\Factory  $factory
     *
     * @return $this
     */
    public function setAuthorization(FactoryContract $factory)
    {
        $this->acl = $factory->make($this->getAuthorizationName());

        return $this;
    }

    /**
     * Get authorization driver.
     *
     * @return \Orchestra\Contracts\Authorization\Authorization
     */
    protected function getAuthorization(): AuthorizationContract
    {
        return $this->acl;
    }

    /**
     * Resolve if authorization can.
     *
     * @param  string  $action
     * @param  \Orchestra\Contracts\Authorization\Authorizable|null  $user
     *
     * @return bool
     */
<<<<<<< HEAD
    protected function can(string $action, ?Authenticatable $user = null): bool
=======
    protected function can($action, Authorizable $user = null)
>>>>>>> c7abfce5
    {
        return ! is_null($user)
                    ? $this->acl->canAs($user, $action)
                    : $this->acl->can($action);
    }

    /**
     * Resolve if authorization can if action exists.
     *
     * @param  string  $action
     * @param  \Orchestra\Contracts\Authorization\Authorizable|null  $user
     *
     * @return bool
     */
<<<<<<< HEAD
    protected function canIf(string $action, ?Authenticatable $user = null): bool
=======
    protected function canIf($action, Authorizable $user = null)
>>>>>>> c7abfce5
    {
        return ! is_null($user)
                    ? $this->acl->canIfAs($user, $action)
                    : $this->acl->canIf($action);
    }

    /**
     * Get authorization driver name.
     *
     * @return string
     */
    protected function getAuthorizationName(): string
    {
        return $this->name ?? 'orchestra';
    }
}<|MERGE_RESOLUTION|>--- conflicted
+++ resolved
@@ -54,11 +54,7 @@
      *
      * @return bool
      */
-<<<<<<< HEAD
-    protected function can(string $action, ?Authenticatable $user = null): bool
-=======
-    protected function can($action, Authorizable $user = null)
->>>>>>> c7abfce5
+    protected function can(string $action, ?Authorizable $user = null): bool
     {
         return ! is_null($user)
                     ? $this->acl->canAs($user, $action)
@@ -73,11 +69,7 @@
      *
      * @return bool
      */
-<<<<<<< HEAD
-    protected function canIf(string $action, ?Authenticatable $user = null): bool
-=======
-    protected function canIf($action, Authorizable $user = null)
->>>>>>> c7abfce5
+    protected function canIf(string $action, ?Authorizable $user = null): bool
     {
         return ! is_null($user)
                     ? $this->acl->canIfAs($user, $action)
