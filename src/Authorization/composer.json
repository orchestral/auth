--- conflicted
+++ resolved
@@ -18,14 +18,9 @@
     },
     "require": {
         "php": ">=5.5.0",
-<<<<<<< HEAD
         "orchestra/contracts": "~3.3.0",
-        "orchestra/memory": "~3.3.0"
-=======
-        "orchestra/contracts": "~3.2.0",
-        "orchestra/memory": "~3.2.0",
-        "orchestra/support": "~3.2.0"
->>>>>>> c97103b7
+        "orchestra/memory": "~3.3.0",
+        "orchestra/support": "~3.3.0"
     },
     "extra": {
         "branch-alias": {
