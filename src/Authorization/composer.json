{
	"name": "orchestra/authorization",
	"description": "Authorization Component for Orchestra Platform",
	"homepage": "http://orchestraplatform.com/docs/latest/components/auth/",
	"keywords": ["orchestra-platform", "orchestral", "laravel", "acl", "rbac", "permission"],
	"license": "MIT",
	"authors": [
		{
			"name": "Mior Muhammad Zaki",
			"email": "crynobone@gmail.com",
			"homepage": "https://github.com/crynobone"
		}
	],
	"autoload": {
		"psr-4": {
			"Orchestra\\Authorization\\" : ""
		}
	},
	"require": {
		"php": ">=5.5.0",
<<<<<<< HEAD
		"orchestra/contracts": "3.2.*",
		"orchestra/memory": "3.2.*"
=======
		"orchestra/contracts": "~3.1.0",
		"orchestra/memory": "~3.1.0"
>>>>>>> b52166d5
	},
	"extra": {
		"branch-alias": {
			"dev-master": "3.2-dev"
		}
	},
	"support": {
		"issues": "https://github.com/orchestral/auth/issues"
	},
	"minimum-stability": "dev"
}<|MERGE_RESOLUTION|>--- conflicted
+++ resolved
@@ -18,13 +18,8 @@
 	},
 	"require": {
 		"php": ">=5.5.0",
-<<<<<<< HEAD
-		"orchestra/contracts": "3.2.*",
-		"orchestra/memory": "3.2.*"
-=======
-		"orchestra/contracts": "~3.1.0",
-		"orchestra/memory": "~3.1.0"
->>>>>>> b52166d5
+		"orchestra/contracts": "~3.2.0",
+		"orchestra/memory": "~3.2.0"
 	},
 	"extra": {
 		"branch-alias": {
