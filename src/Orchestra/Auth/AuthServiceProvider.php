<?php namespace Orchestra\Auth;

use Illuminate\Auth\AuthServiceProvider as ServiceProvider;
use Illuminate\Foundation\AliasLoader;

class AuthServiceProvider extends ServiceProvider {

	/**
	 * Register the service provider.
	 *
	 * @return void
	 */
	public function register()
	{
		$this->registerAuth();
		$this->registerAcl();
		$this->registerAuthListener();
	}

	/**
	 * Register the service provider for Auth.
	 *
	 * @return void
	 */
	protected function registerAuth()
	{
		$this->app['auth'] = $this->app->share(function($app)
		{
			// Once the authentication service has actually been requested by the developer
			// we will set a variable in the application indicating such. This helps us
			// know that we need to set any queued cookies in the after event later.
			$app['auth.loaded'] = true;

			return new AuthManager($app);
		});
	}

	/**
	 * Register the service provider for Acl.
	 *
	 * @return void
	 */
	protected function registerAcl()
	{
		$this->app['orchestra.acl'] = $this->app->share(function($app)
		{
			return new Acl\Environment($app['auth']->driver());
		});

		$this->app->booting(function()
		{
			$loader = AliasLoader::getInstance();
			$loader->alias('Orchestra\Acl', 'Orchestra\Support\Facades\Acl');
		});
	}

	/**
	 * We need to ensure that Orchestra\Acl is compliance with our Eloquent
	 * Model, This would overwrite the default configuration.
	 *
	 * @return void
	 */
	protected function registerAuthListener()
	{
		$this->app['events']->listen('orchestra.auth: roles', function ($user, $roles)
		{
			// Check if user is null, where roles wouldn't be available,
			// returning null would allow any other event listener (if any).
			if (is_null($user)) return ;

			foreach ($user->roles()->get() as $role)
			{
				array_push($roles, $role->name);
			}

			return $roles;
		});
	}
<<<<<<< HEAD

	/**
	 * Register the service provider for Auth command.
	 *
	 * @return void
	 */
	protected function registerAuthCommand()
	{
		$this->app['orchestra.commands.auth'] = $this->app->share(function()
		{
			return new Console\AuthCommand;
		});

		$this->commands('orchestra.commands.auth');
	}

=======
	
>>>>>>> ee55382f
	/**
	 * Bootstrap the application events.
	 *
	 * @return void
	 */
	public function boot()
	{
		$path = realpath(__DIR__.'/../../');

		$this->package('orchestra/auth', 'orchestra/auth', $path);

		parent::boot();
	}

	/**
	 * Get the services provided by the provider.
	 *
	 * @return array
	 */
	public function provides()
	{
		return array('auth', 'orchestra.acl', 'orchestra.commands.auth');
	}
}<|MERGE_RESOLUTION|>--- conflicted
+++ resolved
@@ -55,7 +55,7 @@
 	}
 
 	/**
-	 * We need to ensure that Orchestra\Acl is compliance with our Eloquent
+	 * We need to ensure that Orchestra\Acl is compliance with our Eloquent 
 	 * Model, This would overwrite the default configuration.
 	 *
 	 * @return void
@@ -76,26 +76,7 @@
 			return $roles;
 		});
 	}
-<<<<<<< HEAD
-
-	/**
-	 * Register the service provider for Auth command.
-	 *
-	 * @return void
-	 */
-	protected function registerAuthCommand()
-	{
-		$this->app['orchestra.commands.auth'] = $this->app->share(function()
-		{
-			return new Console\AuthCommand;
-		});
-
-		$this->commands('orchestra.commands.auth');
-	}
-
-=======
 	
->>>>>>> ee55382f
 	/**
 	 * Bootstrap the application events.
 	 *
@@ -103,9 +84,7 @@
 	 */
 	public function boot()
 	{
-		$path = realpath(__DIR__.'/../../');
-
-		$this->package('orchestra/auth', 'orchestra/auth', $path);
+		$this->package('orchestra/auth', 'orchestra/auth');
 
 		parent::boot();
 	}
