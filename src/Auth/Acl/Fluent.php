--- conflicted
+++ resolved
@@ -126,11 +126,6 @@
             return $this->get();
         } elseif ($request[0] === '!') {
             return array_diff($this->get(), array(substr($request, 1)));
-<<<<<<< HEAD
-        } elseif (! is_array($request)) {
-            return array($request);
-=======
->>>>>>> 4496e438
         }
 
         return array($request);
