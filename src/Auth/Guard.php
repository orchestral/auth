--- conflicted
+++ resolved
@@ -135,21 +135,13 @@
 
     /**
      * Ger user roles from event dispatcher.
-<<<<<<< HEAD
-     * 
-=======
      *
->>>>>>> c7ee9724
      * @param  integer                          $userId
      * @param  \Illuminate\Auth\UserInterface   $user
      * @param  array                            $roles
      * @return array
      */
-<<<<<<< HEAD
-    protected function getUserRolesFromEventDispatcher($userId, UserInterface $user, array $roles)
-=======
     protected function getUserRolesFromEventDispatcher($userId, UserInterface $user = null, array $roles)
->>>>>>> c7ee9724
     {
         // This operation might be called more than once in a request, by
         // cached the event result we can avoid duplicate events being fired.
