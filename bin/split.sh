--- conflicted
+++ resolved
@@ -3,13 +3,7 @@
 set -e
 set -x
 
-<<<<<<< HEAD
 CURRENT_BRANCH="5.x"
-
-. bin/remote.conf;
-=======
-CURRENT_BRANCH="4.x"
->>>>>>> ad92fad1
 
 function split()
 {
@@ -17,8 +11,6 @@
     git push $2 "$SHA1:refs/heads/$CURRENT_BRANCH" -f
 }
 
-<<<<<<< HEAD
-=======
 function add_remote()
 {
     git remote add $1 $2 || true
@@ -29,7 +21,6 @@
     git remote remove $1 || true
 }
 
->>>>>>> ad92fad1
 git pull origin $CURRENT_BRANCH
 
 add_remote authorization git@github.com:orchestral/authorization.git
