#!/usr/bin/env bash

set -e

. bin/remote.conf;

if (( "$#" != 1 ))
then
    echo "Tag has to be provided"

    exit 1
fi

<<<<<<< HEAD
CURRENT_BRANCH="5.x"
=======
CURRENT_BRANCH="4.x"
COMPONENTS=("authorization")
>>>>>>> 912930fa
VERSION=$1

# Always prepend with "v"
if [[ $VERSION != v*  ]]
then
    VERSION="v$VERSION"
fi

# Tag Component
git tag $VERSION
git push origin --tags

register_remotes()

# Tag Components
for REMOTE in "${COMPONENTS[@]}"
do
    echo ""
    echo ""
    echo "Releasing $REMOTE";

    TMP_DIR="/tmp/orchestra-auth-split"
    REMOTE_URL="git@github.com:orchestral/$REMOTE.git"

    rm -rf $TMP_DIR;
    mkdir $TMP_DIR;

    (
        cd $TMP_DIR;

        git clone $REMOTE_URL .
        git checkout "$CURRENT_BRANCH";

        git tag $VERSION
        git push origin --tags
    )
done

reset_remotes<|MERGE_RESOLUTION|>--- conflicted
+++ resolved
@@ -1,6 +1,9 @@
 #!/usr/bin/env bash
 
 set -e
+
+CURRENT_BRANCH="5.x"
+COMPONENTS=("authorization")
 
 . bin/remote.conf;
 
@@ -11,12 +14,6 @@
     exit 1
 fi
 
-<<<<<<< HEAD
-CURRENT_BRANCH="5.x"
-=======
-CURRENT_BRANCH="4.x"
-COMPONENTS=("authorization")
->>>>>>> 912930fa
 VERSION=$1
 
 # Always prepend with "v"
