--- conflicted
+++ resolved
@@ -28,14 +28,9 @@
         "orchestra/notifier": "~3.3.0"
     },
     "require-dev": {
-<<<<<<< HEAD
-        "mockery/mockery": "0.9.*",
+        "mockery/mockery": "^0.9.1",
         "illuminate/database": "~5.3.0",
-=======
-        "mockery/mockery": "^0.9.1",
-        "illuminate/database": "~5.2.0",
-        "illuminate/session": "~5.2.0",
->>>>>>> c592fbb3
+        "illuminate/session": "~5.3.0",
         "paragonie/random_compat": "~1.1"
     },
     "replace": {
