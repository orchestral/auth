--- conflicted
+++ resolved
@@ -34,15 +34,9 @@
         "orchestra/support-core": "^5.0"
     },
     "require-dev": {
-<<<<<<< HEAD
-        "mockery/mockery": "^1.2.3",
+        "mockery/mockery": "^1.3",
         "orchestra/model": "^5.0",
         "orchestra/testbench": "^5.0"
-=======
-        "mockery/mockery": "^1.3",
-        "orchestra/model": "^4.0",
-        "orchestra/testbench": "^4.0.1"
->>>>>>> 2bb5a366
     },
     "replace": {
         "orchestra/authorization": "self.version"
