--- conflicted
+++ resolved
@@ -18,11 +18,7 @@
 	},
 	"require": {
 		"php": ">=5.3.3",
-<<<<<<< HEAD
-		"orchestra/memory": "2.1.*"
-=======
 		"orchestra/memory": "self.version"
->>>>>>> 7a709a3c
 	},
 	"require-dev": {
 		"mockery/mockery": "0.8.0",
