{
    "name": "orchestra/auth",
    "description": "Auth Component for Orchestra Platform",
    "homepage": "http://orchestraplatform.com/docs/latest/components/auth/",
    "keywords": ["orchestra-platform", "orchestral", "laravel", "auth", "acl", "rbac", "permission"],
    "license": "MIT",
    "authors": [
        {
            "name": "Mior Muhammad Zaki",
            "email": "crynobone@gmail.com",
            "homepage": "https://github.com/crynobone"
        }
    ],
    "autoload": {
        "classmap": [
            "resources/database/migrations"
        ],
        "psr-4": {
            "Orchestra\\Auth\\" : "src/Auth/",
            "Orchestra\\Authorization\\" : "src/Authorization/"
        }
    },
    "require": {
        "php": ">=5.6.0",
        "illuminate/auth": "~5.4.0",
        "orchestra/contracts": "~3.4.0",
        "orchestra/memory": "~3.4.0",
        "orchestra/notifier": "~3.4.0"
    },
    "require-dev": {
        "mockery/mockery": "^0.9.1",
<<<<<<< HEAD
        "illuminate/database": "~5.4.0",
        "illuminate/queue": "~5.4.0",
        "illuminate/session": "~5.4.0",
        "paragonie/random_compat": "~1.1"
=======
        "illuminate/database": "~5.3.0",
        "illuminate/queue": "~5.3.0",
        "illuminate/session": "~5.3.0",
        "paragonie/random_compat": "~1.1|~2.0"
>>>>>>> 11c285e5
    },
    "replace": {
        "orchestra/authorization": "self.version"
    },
<<<<<<< HEAD
    "suggest": {
        "laravel/framework": "Allow using orchestra/auth component outside of Orchestra Platform (~5.4).",
        "orchestra/model": "Allow using orchestra/auth component outside of Orchestra Platform (~3.4).",
        "orchestra/foundation": "Allow using orchestra/auth with Orchestra Platform (~3.4)."
    },
=======
>>>>>>> 11c285e5
    "extra": {
        "branch-alias": {
            "dev-master": "3.4-dev"
        }
    },
    "minimum-stability": "dev"
}<|MERGE_RESOLUTION|>--- conflicted
+++ resolved
@@ -28,30 +28,15 @@
         "orchestra/notifier": "~3.4.0"
     },
     "require-dev": {
-        "mockery/mockery": "^0.9.1",
-<<<<<<< HEAD
+        "mockery/mockery": "^0.9.4",
         "illuminate/database": "~5.4.0",
         "illuminate/queue": "~5.4.0",
         "illuminate/session": "~5.4.0",
-        "paragonie/random_compat": "~1.1"
-=======
-        "illuminate/database": "~5.3.0",
-        "illuminate/queue": "~5.3.0",
-        "illuminate/session": "~5.3.0",
         "paragonie/random_compat": "~1.1|~2.0"
->>>>>>> 11c285e5
     },
     "replace": {
         "orchestra/authorization": "self.version"
     },
-<<<<<<< HEAD
-    "suggest": {
-        "laravel/framework": "Allow using orchestra/auth component outside of Orchestra Platform (~5.4).",
-        "orchestra/model": "Allow using orchestra/auth component outside of Orchestra Platform (~3.4).",
-        "orchestra/foundation": "Allow using orchestra/auth with Orchestra Platform (~3.4)."
-    },
-=======
->>>>>>> 11c285e5
     "extra": {
         "branch-alias": {
             "dev-master": "3.4-dev"
