--- conflicted
+++ resolved
@@ -34,18 +34,9 @@
         "orchestra/support-core": "~3.6.0"
     },
     "require-dev": {
-<<<<<<< HEAD
-        "mockery/mockery": "~1.0",
+        "mockery/mockery": "^1.0",
         "orchestra/model": "~3.6.0",
-        "orchestra/testbench": "~3.6.0",
-        "orchestra/testbench-core": "~3.6.3"
-=======
-        "illuminate/database": "~5.5.0",
-        "illuminate/queue": "~5.5.0",
-        "illuminate/session": "~5.5.0",
-        "mockery/mockery": "^1.0",
-        "phpunit/phpunit": "^6.0"
->>>>>>> 06513493
+        "orchestra/testbench": "~3.6.3"
     },
     "replace": {
         "orchestra/authorization": "self.version"
