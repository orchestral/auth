{
    "name": "orchestra/auth",
    "description": "Auth Component for Orchestra Platform",
    "homepage": "http://orchestraplatform.com/docs/latest/components/auth/",
    "keywords": ["orchestra-platform", "orchestral", "laravel", "auth", "acl", "rbac", "permission"],
    "license": "MIT",
    "authors": [
        {
            "name": "Mior Muhammad Zaki",
            "email": "crynobone@gmail.com",
            "homepage": "https://github.com/crynobone"
        }
    ],
    "autoload": {
        "classmap": [
            "resources/database/migrations"
        ],
        "psr-4": {
            "Orchestra\\Auth\\" : "src/Auth/",
            "Orchestra\\Authorization\\" : "src/Authorization/"
        }
    },
    "require": {
        "php": ">=5.6.0",
        "illuminate/auth": "~5.4.0",
        "orchestra/contracts": "~3.4.0",
        "orchestra/memory": "~3.4.0",
        "orchestra/notifier": "~3.4.0"
    },
    "require-dev": {
<<<<<<< HEAD
        "mockery/mockery": "^0.9.4",
        "illuminate/database": "~5.4.0",
        "illuminate/queue": "~5.4.0",
        "illuminate/session": "~5.4.0",
=======
        "illuminate/database": "~5.3.0",
        "illuminate/queue": "~5.3.0",
        "illuminate/session": "~5.3.0",
        "mockery/mockery": "^0.9.4",
>>>>>>> 2748163f
        "paragonie/random_compat": "~1.1|~2.0"
    },
    "replace": {
        "orchestra/authorization": "self.version"
    },
    "extra": {
        "branch-alias": {
            "dev-master": "3.4-dev"
        }
    },
    "config": {
        "sort-packages": true
    },
    "minimum-stability": "dev"
}<|MERGE_RESOLUTION|>--- conflicted
+++ resolved
@@ -28,17 +28,10 @@
         "orchestra/notifier": "~3.4.0"
     },
     "require-dev": {
-<<<<<<< HEAD
-        "mockery/mockery": "^0.9.4",
         "illuminate/database": "~5.4.0",
         "illuminate/queue": "~5.4.0",
         "illuminate/session": "~5.4.0",
-=======
-        "illuminate/database": "~5.3.0",
-        "illuminate/queue": "~5.3.0",
-        "illuminate/session": "~5.3.0",
         "mockery/mockery": "^0.9.4",
->>>>>>> 2748163f
         "paragonie/random_compat": "~1.1|~2.0"
     },
     "replace": {
