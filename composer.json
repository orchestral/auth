{
	"name": "orchestra/auth",
	"description": "Orchestra Platform 2 Auth Component",
	"license": "MIT",
	"homepage": "http://orchestraplatform.com/docs/latest/components/auth/",
	"keywords": ["orchestra-platform", "orchestral", "laravel", "auth", "acl", "rbac"],
	"authors": [
		{
			"name": "Mior Muhammad Zaki",
			"email": "crynobone@gmail.com",
			"homepage": "https://github.com/crynobone"
		}
	],
	"autoload": {
		"psr-0": {
			"Orchestra\\Auth" : "src/"
		}
	},
	"require": {
		"php": ">=5.3.3",
		"orchestra/memory": "2.2.*"
	},
	"require-dev": {
		"mockery/mockery": "0.8.*",
		"patchwork/utf8": "1.1.*",
<<<<<<< HEAD
		"illuminate/auth": "4.2.*"
=======
		"illuminate/auth": "4.1.*",
		"illuminate/database": "4.1.*"
>>>>>>> 996be0ba
	},
	"suggest": {
		"laravel/framework": "Allow using orchestra/auth component outside of Orchestra Platform 2",
		"orchestra/model": "Allow using orchestra/auth component outside of Orchestra Platform 2",
		"orchestra/foundation": "Allow using orchestra/auth with Orchestra Platform 2"
	},
	"extra": {
		"branch-alias": {
			"dev-master": "2.2-dev"
		}
	},
	"minimum-stability": "dev"
}<|MERGE_RESOLUTION|>--- conflicted
+++ resolved
@@ -23,12 +23,8 @@
 	"require-dev": {
 		"mockery/mockery": "0.8.*",
 		"patchwork/utf8": "1.1.*",
-<<<<<<< HEAD
-		"illuminate/auth": "4.2.*"
-=======
-		"illuminate/auth": "4.1.*",
-		"illuminate/database": "4.1.*"
->>>>>>> 996be0ba
+		"illuminate/auth": "4.2.*",
+		"illuminate/database": "4.2.*"
 	},
 	"suggest": {
 		"laravel/framework": "Allow using orchestra/auth component outside of Orchestra Platform 2",
