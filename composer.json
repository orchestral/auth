{
	"name": "orchestra/auth",
	"description": "Auth Component for Orchestra Platform",
	"homepage": "http://orchestraplatform.com/docs/latest/components/auth/",
	"keywords": ["orchestra-platform", "orchestral", "laravel", "auth", "acl", "rbac", "permission"],
	"license": "MIT",
	"authors": [
		{
			"name": "Mior Muhammad Zaki",
			"email": "crynobone@gmail.com",
			"homepage": "https://github.com/crynobone"
		}
	],
	"autoload": {
		"classmap": [
			"resources/database/migrations"
		],
		"psr-4": {
			"Orchestra\\Auth\\" : "src/Auth/",
			"Orchestra\\Authorization\\" : "src/Authorization/"
		}
	},
	"require": {
		"php": ">=5.5.0",
<<<<<<< HEAD
		"orchestra/memory": "3.2.*",
		"orchestra/notifier": "3.2.*"
	},
	"require-dev": {
		"mockery/mockery": "0.9.*",
		"illuminate/auth": "5.2.*",
		"illuminate/database": "5.2.*"
=======
		"orchestra/memory": "~3.1.0",
		"orchestra/notifier": "~3.1.0"
	},
	"require-dev": {
		"mockery/mockery": "0.9.*",
		"illuminate/auth": "~5.1.0",
		"illuminate/database": "~5.1.0"
>>>>>>> b52166d5
	},
	"replace": {
		"orchestra/authorization": "self.version"
	},
	"suggest": {
		"laravel/framework": "Allow using orchestra/auth component outside of Orchestra Platform (~5.2).",
		"orchestra/model": "Allow using orchestra/auth component outside of Orchestra Platform (~3.2).",
		"orchestra/foundation": "Allow using orchestra/auth with Orchestra Platform (~3.2)."
	},
	"extra": {
		"branch-alias": {
			"dev-master": "3.2-dev"
		}
	},
	"minimum-stability": "dev"
}<|MERGE_RESOLUTION|>--- conflicted
+++ resolved
@@ -22,23 +22,13 @@
 	},
 	"require": {
 		"php": ">=5.5.0",
-<<<<<<< HEAD
-		"orchestra/memory": "3.2.*",
-		"orchestra/notifier": "3.2.*"
+		"orchestra/memory": "~3.2.0",
+		"orchestra/notifier": "~3.2.0"
 	},
 	"require-dev": {
 		"mockery/mockery": "0.9.*",
-		"illuminate/auth": "5.2.*",
-		"illuminate/database": "5.2.*"
-=======
-		"orchestra/memory": "~3.1.0",
-		"orchestra/notifier": "~3.1.0"
-	},
-	"require-dev": {
-		"mockery/mockery": "0.9.*",
-		"illuminate/auth": "~5.1.0",
-		"illuminate/database": "~5.1.0"
->>>>>>> b52166d5
+		"illuminate/auth": "~5.2.0",
+		"illuminate/database": "~5.2.0"
 	},
 	"replace": {
 		"orchestra/authorization": "self.version"
