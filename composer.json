{
    "name": "orchestra/auth",
    "description": "Auth Component for Orchestra Platform",
    "homepage": "http://orchestraplatform.com/docs/latest/components/auth/",
    "keywords": ["orchestra-platform", "orchestral", "laravel", "auth", "acl", "rbac", "permission"],
    "license": "MIT",
    "authors": [
        {
            "name": "Mior Muhammad Zaki",
            "email": "crynobone@gmail.com",
            "homepage": "https://github.com/crynobone"
        }
    ],
    "autoload": {
        "classmap": [
            "resources/database/migrations"
        ],
        "psr-4": {
            "Orchestra\\Auth\\" : "src/Auth/",
            "Orchestra\\Authorization\\" : "src/Authorization/"
        }
    },
    "require": {
        "php": ">=5.5.0",
<<<<<<< HEAD
        "orchestra/memory": "~3.3.0",
        "orchestra/notifier": "~3.3.0"
    },
    "require-dev": {
        "mockery/mockery": "0.9.*",
        "illuminate/auth": "~5.3.0",
        "illuminate/database": "~5.3.0",
=======
        "illuminate/auth": "~5.2.0",
        "orchestra/contracts": "~3.2.0",
        "orchestra/memory": "~3.2.0",
        "orchestra/notifier": "~3.2.0"
    },
    "require-dev": {
        "mockery/mockery": "0.9.*",
        "illuminate/database": "~5.2.0",
>>>>>>> c97103b7
        "paragonie/random_compat": "~1.1"
    },
    "replace": {
        "orchestra/authorization": "self.version"
    },
    "suggest": {
        "laravel/framework": "Allow using orchestra/auth component outside of Orchestra Platform (~5.3).",
        "orchestra/model": "Allow using orchestra/auth component outside of Orchestra Platform (~3.3).",
        "orchestra/foundation": "Allow using orchestra/auth with Orchestra Platform (~3.3)."
    },
    "extra": {
        "branch-alias": {
            "dev-master": "3.3-dev"
        }
    },
    "minimum-stability": "dev"
}<|MERGE_RESOLUTION|>--- conflicted
+++ resolved
@@ -22,24 +22,14 @@
     },
     "require": {
         "php": ">=5.5.0",
-<<<<<<< HEAD
+        "illuminate/auth": "~5.3.0",
+        "orchestra/contracts": "~3.3.0",
         "orchestra/memory": "~3.3.0",
         "orchestra/notifier": "~3.3.0"
     },
     "require-dev": {
         "mockery/mockery": "0.9.*",
-        "illuminate/auth": "~5.3.0",
         "illuminate/database": "~5.3.0",
-=======
-        "illuminate/auth": "~5.2.0",
-        "orchestra/contracts": "~3.2.0",
-        "orchestra/memory": "~3.2.0",
-        "orchestra/notifier": "~3.2.0"
-    },
-    "require-dev": {
-        "mockery/mockery": "0.9.*",
-        "illuminate/database": "~5.2.0",
->>>>>>> c97103b7
         "paragonie/random_compat": "~1.1"
     },
     "replace": {
