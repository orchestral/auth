--- conflicted
+++ resolved
@@ -3,14 +3,7 @@
 /vendor/
 
 # Subsplit
-<<<<<<< HEAD
-.subsplit/
-
-# PHPUnit
-coverage/
-=======
 /.subsplit/
 
 # PHPUnit
-/coverage/
->>>>>>> ee69d1f8
+/coverage/